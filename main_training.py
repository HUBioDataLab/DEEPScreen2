--- conflicted
+++ resolved
@@ -127,13 +127,8 @@
 parser.add_argument(
     '--similarity_threshold',
     type=float,
-<<<<<<< HEAD
-    default=0.5,
-    help='Similarity threshold for negative enrichment (default: 0.5 = 50%%)')
-=======
     default=50,
     help='Similarity Percentage value')
->>>>>>> 56bb0acb
 parser.add_argument(
     '--negative_enrichment',
     action='store_true',
@@ -144,7 +139,6 @@
     default='training_files\\target_training_datasets',
     help='Path to training datasets directory (default: training_files/target_training_datasets)')
 parser.add_argument(
-<<<<<<< HEAD
     '--max_concurrent', 
     type=int, 
     default=50, 
@@ -155,8 +149,6 @@
     default=10, 
     help="Number of targets to process in each batch")
 parser.add_argument(
-=======
->>>>>>> 56bb0acb
     '--email',
     type=str,
     help='E-mail adress to access "https://www.ebi.ac.uk/Tools/services/rest/ncbiblast/run')
@@ -196,7 +188,6 @@
         args.negative_enrichment,
         args.email)
     
-
     train_validation_test_training(args.target_chembl_id, args.model, args.fc1, args.fc2, args.lr, args.bs,
                                    args.dropout, args.epoch, args.en, args.cuda)
 
