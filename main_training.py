import argparse
from pathlib import Path
from train_deepscreen import train_validation_test_training
from data_processing import create_final_randomized_training_val_test_sets
from chembl_downloading import download_target
import time

parser = argparse.ArgumentParser(description='DEEPScreen arguments')
parser.add_argument(
    '--target_chembl_id',
    type=str,
    default="CHEMBL4282",
    metavar='TID',
    help='Target ChEMBL ID')
parser.add_argument(
    '--model',
    type=str,
    default="CNNModel1",
    metavar='MN',
    help='model name (default: CNNModel1)')
parser.add_argument(
    '--fc1',
    type=int,
    default=128,
    metavar='FC1',
    help='number of neurons in the first fully-connected layer (default:512)')
parser.add_argument(
    '--fc2',
    type=int,
    default=256,
    metavar='FC2',
    help='number of neurons in the second fully-connected layer (default:256)')
parser.add_argument(
    '--lr',
    type=float,
    default=0.01,
    metavar='LR',
    help='learning rate (default: 0.001)')
parser.add_argument(
    '--bs',
    type=int,
    default=64,
    metavar='BS',
    help='batch size (default: 32)')
parser.add_argument(
    '--dropout',
    type=float,
    default=0.25,
    metavar='DO',
    help='dropout rate (default: 0.25)')
parser.add_argument(
    '--epoch',
    type=int,
    default=2,
    metavar='EPC',
    help='Number of epochs (default: 100)')

parser.add_argument(
    '--scaffold',
    action='store_true',  
    help='The boolean that controls if the dataset will be spilitted by using scaffold splitting')
parser.add_argument(
    '--en',
    type=str,
    default="deepscreen_scaffold_balanced",
    metavar='EN',
    help='the name of the experiment (default: my_experiment)')
parser.add_argument(
    '--cuda',
    type=int,
    default=0,
    metavar='CORE',
    help='The index of cuda core to be used (default: 0)')
parser.add_argument(
    '--pchembl_threshold',
    type=float,  #
    default=5.8,   
    metavar='DPT',
    help='The threshold for the number of data points to be used (default: 6)')
parser.add_argument(
    '--moleculenet', 
    action='store_true',  
    help='The boolean that controls if the dataset comes from moleculenet dataset')
parser.add_argument(
    '--all_proteins',
    action='store_true',
    help="Download data for all protein targets in ChEMBL")
parser.add_argument(
    '--pchembl_threshold_for_download',
    type=int,
    default=0,
    metavar='DPT',
    help='The threshold for the number of data points to be used (default: 0)')
parser.add_argument(
    '--assay_type',
    type=str,
    default='B',
    help="Assay type(s) to search for, comma-separated")
parser.add_argument(
    '--max_cores',
    type=int,
    default=10,
    metavar='MAX_CORES',
    help='Maximum number of CPU cores to use (default: 10)')
parser.add_argument(
    '--max_concurrent',
    type=int,
    default=50,
    help='Maximum number of concurrent requests')
parser.add_argument(
    '--output_file',
    type=str,
    default='activity_data.csv',
    help="Output file to save activity data")
parser.add_argument(
    '--smiles_input_file',
    type=str,
    help="Path to txt file containing ChEMBL IDs")
parser.add_argument(
    '--subsampling',
    action='store_true',
    help='Enable subsampling to limit total data points to 3000 with 1:1 positive-negative ratio')
parser.add_argument(
    '--max_total_samples',
    type=int,
    default=3000,
    help='Maximum total number of samples when subsampling is enabled (default: 3000)')
parser.add_argument(
    '--similarity_threshold',
    type=float,
    default=0.5,
    help='Similarity threshold for negative enrichment (default: 0.5 = 50%%)')
parser.add_argument(
    '--negative_enrichment',
    action='store_true',
    help='Enable negative enrichment using similar proteins (requires similarity threshold)')
parser.add_argument(
    '--training_dir',
    type=str,
    default='training_files\\target_training_datasets',
    help='Path to training datasets directory (default: training_files/target_training_datasets)')
parser.add_argument(
<<<<<<< HEAD
    '--max_concurrent', 
    type=int, 
    default=50, 
    help="Maximum number of concurrent requests")
parser.add_argument(
    '--batch_size', 
    type=int, 
    default=10, 
    help="Number of targets to process in each batch")
=======
    '--email',
    type=str,
    help='E-mail adress to access "https://www.ebi.ac.uk/Tools/services/rest/ncbiblast/run')
>>>>>>> d83d6b27

if __name__ == "__main__":
    args = parser.parse_args()
    print(args)
    # Create platform-independent path
    target_training_dataset_path = Path(args.training_dir).resolve()
    # Ensure directory exists
    target_training_dataset_path.mkdir(parents=True, exist_ok=True)

    start_time = time.time()

    download_target(args)

<<<<<<< HEAD
=======
    end_time = time.time()

    print(end_time - start_time , " duration.")

>>>>>>> d83d6b27
    #print(type(args.moleculenet))
    
    
    
<<<<<<< HEAD
=======

>>>>>>> d83d6b27
    create_final_randomized_training_val_test_sets(
        target_training_dataset_path / args.target_chembl_id / args.output_file,
        args.max_cores,
        args.scaffold,
        args.target_chembl_id,
        target_training_dataset_path,
        args.moleculenet,
<<<<<<< HEAD
        args.pchembl_threshold)
    
    train_validation_test_training(args.target_chembl_id, args.model, args.fc1, args.fc2, args.lr, args.bs,
                                   args.dropout, args.epoch, args.en, args.cuda)
=======
        args.pchembl_threshold,
        args.subsampling,
        args.max_total_samples,
        args.similarity_threshold,
        args.negative_enrichment,
        args.email)
    
    train_validation_test_training(args.target_chembl_id, args.model, args.fc1, args.fc2, args.lr, args.bs,
                                   args.dropout, args.epoch, args.en, args.cuda)


    
    
    
>>>>>>> d83d6b27
    
    
    <|MERGE_RESOLUTION|>--- conflicted
+++ resolved
@@ -10,6 +10,7 @@
     '--target_chembl_id',
     type=str,
     default="CHEMBL4282",
+    default="CHEMBL4282",
     metavar='TID',
     help='Target ChEMBL ID')
 parser.add_argument(
@@ -21,6 +22,7 @@
 parser.add_argument(
     '--fc1',
     type=int,
+    default=128,
     default=128,
     metavar='FC1',
     help='number of neurons in the first fully-connected layer (default:512)')
@@ -52,8 +54,14 @@
     '--epoch',
     type=int,
     default=2,
+    default=2,
     metavar='EPC',
     help='Number of epochs (default: 100)')
+
+parser.add_argument(
+    '--scaffold',
+    action='store_true',  
+    help='The boolean that controls if the dataset will be spilitted by using scaffold splitting')
 
 parser.add_argument(
     '--scaffold',
@@ -73,6 +81,8 @@
     help='The index of cuda core to be used (default: 0)')
 parser.add_argument(
     '--pchembl_threshold',
+    type=float,  #
+    default=5.8,   
     type=float,  #
     default=5.8,   
     metavar='DPT',
@@ -82,6 +92,10 @@
     action='store_true',  
     help='The boolean that controls if the dataset comes from moleculenet dataset')
 parser.add_argument(
+    '--moleculenet', 
+    action='store_true',  
+    help='The boolean that controls if the dataset comes from moleculenet dataset')
+parser.add_argument(
     '--all_proteins',
     action='store_true',
     help="Download data for all protein targets in ChEMBL")
@@ -140,7 +154,6 @@
     default='training_files\\target_training_datasets',
     help='Path to training datasets directory (default: training_files/target_training_datasets)')
 parser.add_argument(
-<<<<<<< HEAD
     '--max_concurrent', 
     type=int, 
     default=50, 
@@ -150,11 +163,10 @@
     type=int, 
     default=10, 
     help="Number of targets to process in each batch")
-=======
+parser.add_argument(
     '--email',
     type=str,
     help='E-mail adress to access "https://www.ebi.ac.uk/Tools/services/rest/ncbiblast/run')
->>>>>>> d83d6b27
 
 if __name__ == "__main__":
     args = parser.parse_args()
@@ -168,21 +180,10 @@
 
     download_target(args)
 
-<<<<<<< HEAD
-=======
-    end_time = time.time()
-
-    print(end_time - start_time , " duration.")
-
->>>>>>> d83d6b27
     #print(type(args.moleculenet))
     
     
     
-<<<<<<< HEAD
-=======
-
->>>>>>> d83d6b27
     create_final_randomized_training_val_test_sets(
         target_training_dataset_path / args.target_chembl_id / args.output_file,
         args.max_cores,
@@ -190,12 +191,6 @@
         args.target_chembl_id,
         target_training_dataset_path,
         args.moleculenet,
-<<<<<<< HEAD
-        args.pchembl_threshold)
-    
-    train_validation_test_training(args.target_chembl_id, args.model, args.fc1, args.fc2, args.lr, args.bs,
-                                   args.dropout, args.epoch, args.en, args.cuda)
-=======
         args.pchembl_threshold,
         args.subsampling,
         args.max_total_samples,
@@ -205,12 +200,6 @@
     
     train_validation_test_training(args.target_chembl_id, args.model, args.fc1, args.fc2, args.lr, args.bs,
                                    args.dropout, args.epoch, args.en, args.cuda)
-
-
-    
-    
-    
->>>>>>> d83d6b27
     
     
     