<<<<<<< HEAD
import argparse
from pathlib import Path
from train_deepscreen import train_validation_test_training
from data_processing import create_final_randomized_training_val_test_sets
from chembl_downloading import download_target
import time

parser = argparse.ArgumentParser(description='DEEPScreen arguments')
parser.add_argument(
    '--target_chembl_id',
    type=str,
    default="CHEMBL4282",
    metavar='TID',
    help='Target ChEMBL ID')
parser.add_argument(
    '--model',
    type=str,
    default="CNNModel1",
    metavar='MN',
    help='model name (default: CNNModel1)')
parser.add_argument(
    '--fc1',
    type=int,
    default=128,
    metavar='FC1',
    help='number of neurons in the first fully-connected layer (default:512)')
parser.add_argument(
    '--fc2',
    type=int,
    default=256,
    metavar='FC2',
    help='number of neurons in the second fully-connected layer (default:256)')
parser.add_argument(
    '--lr',
    type=float,
    default=0.01,
    metavar='LR',
    help='learning rate (default: 0.001)')
parser.add_argument(
    '--bs',
    type=int,
    default=64,
    metavar='BS',
    help='batch size (default: 32)')
parser.add_argument(
    '--dropout',
    type=float,
    default=0.25,
    metavar='DO',
    help='dropout rate (default: 0.25)')
parser.add_argument(
    '--epoch',
    type=int,
    default=2,
    metavar='EPC',
    help='Number of epochs (default: 100)')
parser.add_argument(
    '--scaffold',
    action='store_true',  
    help='The boolean that controls if the dataset will be spilitted by using scaffold splitting')
parser.add_argument(
    '--en',
    type=str,
    default="deepscreen_scaffold_balanced",
    metavar='EN',
    help='the name of the experiment (default: my_experiment)')
parser.add_argument(
    '--cuda',
    type=int,
    default=0,
    metavar='CORE',
    help='The index of cuda core to be used (default: 0)')
parser.add_argument(
    '--pchembl_threshold',
    type=float,  #
    default=5.8,   
    metavar='DPT',
    help='The threshold for the number of data points to be used (default: 6)')
parser.add_argument(
    '--moleculenet', 
    action='store_true',  
    help='The boolean that controls if the dataset comes from moleculenet dataset')
parser.add_argument(
    '--all_proteins',
    action='store_true',
    help="Download data for all protein targets in ChEMBL")
parser.add_argument(
    '--pchembl_threshold_for_download',
    type=int,
    default=0,
    metavar='DPT',
    help='The threshold for the number of data points to be used (default: 0)')
parser.add_argument(
    '--assay_type',
    type=str,
    default='B',
    help="Assay type(s) to search for, comma-separated")
parser.add_argument(
    '--max_cores',
    type=int,
    default=10,
    metavar='MAX_CORES',
    help='Maximum number of CPU cores to use (default: 10)')
parser.add_argument(
    '--output_file',
    type=str,
    default='activity_data.csv',
    help="Output file to save activity data")
parser.add_argument(
    '--smiles_input_file',
    type=str,
    help="Path to txt file containing ChEMBL IDs")
parser.add_argument(
    '--subsampling',
    action='store_true',
    help='Enable subsampling to limit total data points to 3000 with 1:1 positive-negative ratio')
parser.add_argument(
    '--max_total_samples',
    type=int,
    default=3000,
    help='Maximum total number of samples when subsampling is enabled (default: 3000)')
parser.add_argument(
    '--similarity_threshold',
    type=float,
    default=50,
    help='Similarity Percentage value')
parser.add_argument(
    '--negative_enrichment',
    action='store_true',
    help='Enable negative enrichment using similar proteins (requires similarity threshold)')
parser.add_argument(
    '--training_dir',
    type=str,
    default='training_files\\target_training_datasets',
    help='Path to training datasets directory (default: training_files/target_training_datasets)')
parser.add_argument(
    '--max_concurrent', 
    type=int, 
    default=50, 
    help="Maximum number of concurrent requests")
parser.add_argument(
    '--batch_size', 
    type=int, 
    default=10, 
    help="Number of targets to process in each batch")
parser.add_argument(
    '--email',
    type=str,
    help='E-mail adress to access "https://www.ebi.ac.uk/Tools/services/rest/ncbiblast/run')

if __name__ == "__main__":
    args = parser.parse_args()
    print(args)
    # Create platform-independent path
    target_training_dataset_path = Path(args.training_dir).resolve()
    # Ensure directory exists
    target_training_dataset_path.mkdir(parents=True, exist_ok=True)

    start_time = time.time()

    download_target(args)

    end_time = time.time()

    print(end_time - start_time , " duration.")

    #print(type(args.moleculenet))
    
    
    

    create_final_randomized_training_val_test_sets(
        target_training_dataset_path / args.target_chembl_id / args.output_file,
        args.max_cores,
        args.scaffold,
        args.target_chembl_id,
        target_training_dataset_path,
        args.moleculenet,
        args.pchembl_threshold,
        args.subsampling,
        args.max_total_samples,
        args.similarity_threshold,
        args.negative_enrichment,
        args.email)
    
    train_validation_test_training(args.target_chembl_id, args.model, args.fc1, args.fc2, args.lr, args.bs,
                                   args.dropout, args.epoch, args.en, args.cuda)


    
    
    
    
    
    
=======
import argparse
from pathlib import Path
from types import SimpleNamespace
from train_deepscreen import train_validation_test_training
from data_processing import create_final_randomized_training_val_test_sets
from chembl_downloading import download_target
import wandb
import yaml

parser = argparse.ArgumentParser(description='DEEPScreen arguments')

# Model and training parameters
parser.add_argument('--target_chembl_id', type=str, default="CHEMBL4282", metavar='TID',
                    help='Target ChEMBL ID')
parser.add_argument('--model', type=str, default="CNNModel1", metavar='MN',
                    help='model name (default: CNNModel1)')
parser.add_argument('--with_scheduler', action='store_true',
                    help='Use learning scheduler(default: False)')
parser.add_argument('--muon', action='store_true',
                    help='Use Muon Optimizer(default: False)')

# Data processing options
parser.add_argument('--scaffold', action='store_true',
                    help='The boolean that controls if the dataset will be spilitted by using scaffold splitting')
parser.add_argument('--en', type=str, default="deepscreen_scaffold_balanced", metavar='EN',
                    help='the name of the experiment (default: my_experiment)')
parser.add_argument('--cuda', type=int, default=0, metavar='CORE',
                    help='The index of cuda core to be used (default: 0)')
parser.add_argument('--pchembl_threshold', type=float, default=6, metavar='DPT',
                    help='The threshold for the number of data points to be used (default: 6)')
parser.add_argument('--moleculenet', action='store_true',
                    help='The boolean that controls if the dataset comes from moleculenet dataset')
parser.add_argument('--all_proteins', action='store_true',
                    help="Download data for all protein targets in ChEMBL")
parser.add_argument('--pchembl_threshold_for_download', type=int, default=0, metavar='DPT',
                    help='The threshold for the number of data points to be used (default: 0)')
parser.add_argument('--assay_type', type=str, default='B',
                    help="Assay type(s) to search for, comma-separated")
parser.add_argument('--max_cores', type=int, default=10, metavar='MAX_CORES',
                    help='Maximum number of CPU cores to use (default: 10)')
parser.add_argument('--output_file', type=str, default='activity_data.csv',
                    help="Output file to save activity data")


# Wandb & logging
parser.add_argument('--project_name', type=str, default='DeepscreenRuns',
                    help="Default project name for wandb runs (default: DeepscreenRuns)")
parser.add_argument('--smiles_input_file', type=str,
                    help="Path to txt file containing ChEMBL IDs")
parser.add_argument('--training_dir', type=str, default='training_files/target_training_datasets',
                    help='Path to training datasets directory (default: training_files/target_training_datasets)')
parser.add_argument('--model_save', type=str, default="None",
                    help='Path to previous run if there exists one (default: None)')
parser.add_argument('--run_id', type=str, default="None",
                    help='Wandb Run ID if you want to continue a run (default: None)')
parser.add_argument('--sweep', action='store_true',
                    help='Sweep mode on or off (default: False)')

args = None

def sweep():

    wandb.init(project=args.project_name, id=args.run_id, resume='allow')

    config = wandb.config
    hp_string = "_".join(f"{k}={v}" for k, v in dict(config).items())
    exp_name = f"{args.en}_sweep_{wandb.run.id}_{hp_string}"

    wandb.run.name = exp_name
    wandb.run.save()
    print("Batch Size:"+ str(config.bs))
    train_validation_test_training(
        args.target_chembl_id,
        args.model,
        config.fc1,
        config.fc2,
        float(config.learning_rate),
        config.bs,
        config.dropout,
        config.epoch,
        config.hidden_size,
        config.window_size,
        config.attention_probs_dropout_prob,
        config.drop_path_rate,
        config.layer_norm_eps,           
        config.encoder_stride,          
        exp_name,
        args.cuda,
        args.run_id,
        args.model_save,
        args.project_name,
        args.sweep
        )

def dict_to_namespace(d):
    if isinstance(d, dict):
        return SimpleNamespace(**{k: dict_to_namespace(v) for k, v in d.items()})
    else:
        return d

def main():
    global args
    args = parser.parse_args()

    # Create platform-independent path
    target_training_dataset_path = Path(args.training_dir).resolve()
    target_training_dataset_path.mkdir(parents=True, exist_ok=True)

    download_target(args)

    create_final_randomized_training_val_test_sets(
        target_training_dataset_path / args.target_chembl_id / args.output_file,
        args.max_cores,
        args.scaffold,
        args.target_chembl_id,
        target_training_dataset_path,
        args.moleculenet,
        args.pchembl_threshold
    )

    
    if args.sweep:

        with open("sweep_config.yaml") as f:
            sweep_config = yaml.safe_load(f)

        sweep_id = wandb.sweep(sweep=sweep_config, project=args.project_name)

        # Start sweep job.
        wandb.agent(sweep_id, function=sweep)
        
    
    else:

        with open("config.yaml") as f:
            config = yaml.safe_load(f)

        config_ns = dict_to_namespace(config)

        params = config_ns.parameters

        train_validation_test_training(
        args.target_chembl_id,
        args.model,
        params.fc1,
        params.fc2,
        float(params.learning_rate),
        params.bs,
        params.dropout,
        params.epoch,
        params.hidden_size,
        params.window_size,
        params.attention_probs_dropout_prob,
        params.drop_path_rate,
        params.layer_norm_eps,           
        params.encoder_stride,          
        args.en,
        args.cuda,
        args.run_id,
        args.model_save,
        args.project_name,
        args.sweep,scheduler=args.with_scheduler,
        end_learning_rate_factor=float(params.end_learning_rate),
        use_muon = args.muon
        )



if __name__ == "__main__":
    main()
>>>>>>> a7c1791d
<|MERGE_RESOLUTION|>--- conflicted
+++ resolved
@@ -1,200 +1,3 @@
-<<<<<<< HEAD
-import argparse
-from pathlib import Path
-from train_deepscreen import train_validation_test_training
-from data_processing import create_final_randomized_training_val_test_sets
-from chembl_downloading import download_target
-import time
-
-parser = argparse.ArgumentParser(description='DEEPScreen arguments')
-parser.add_argument(
-    '--target_chembl_id',
-    type=str,
-    default="CHEMBL4282",
-    metavar='TID',
-    help='Target ChEMBL ID')
-parser.add_argument(
-    '--model',
-    type=str,
-    default="CNNModel1",
-    metavar='MN',
-    help='model name (default: CNNModel1)')
-parser.add_argument(
-    '--fc1',
-    type=int,
-    default=128,
-    metavar='FC1',
-    help='number of neurons in the first fully-connected layer (default:512)')
-parser.add_argument(
-    '--fc2',
-    type=int,
-    default=256,
-    metavar='FC2',
-    help='number of neurons in the second fully-connected layer (default:256)')
-parser.add_argument(
-    '--lr',
-    type=float,
-    default=0.01,
-    metavar='LR',
-    help='learning rate (default: 0.001)')
-parser.add_argument(
-    '--bs',
-    type=int,
-    default=64,
-    metavar='BS',
-    help='batch size (default: 32)')
-parser.add_argument(
-    '--dropout',
-    type=float,
-    default=0.25,
-    metavar='DO',
-    help='dropout rate (default: 0.25)')
-parser.add_argument(
-    '--epoch',
-    type=int,
-    default=2,
-    metavar='EPC',
-    help='Number of epochs (default: 100)')
-parser.add_argument(
-    '--scaffold',
-    action='store_true',  
-    help='The boolean that controls if the dataset will be spilitted by using scaffold splitting')
-parser.add_argument(
-    '--en',
-    type=str,
-    default="deepscreen_scaffold_balanced",
-    metavar='EN',
-    help='the name of the experiment (default: my_experiment)')
-parser.add_argument(
-    '--cuda',
-    type=int,
-    default=0,
-    metavar='CORE',
-    help='The index of cuda core to be used (default: 0)')
-parser.add_argument(
-    '--pchembl_threshold',
-    type=float,  #
-    default=5.8,   
-    metavar='DPT',
-    help='The threshold for the number of data points to be used (default: 6)')
-parser.add_argument(
-    '--moleculenet', 
-    action='store_true',  
-    help='The boolean that controls if the dataset comes from moleculenet dataset')
-parser.add_argument(
-    '--all_proteins',
-    action='store_true',
-    help="Download data for all protein targets in ChEMBL")
-parser.add_argument(
-    '--pchembl_threshold_for_download',
-    type=int,
-    default=0,
-    metavar='DPT',
-    help='The threshold for the number of data points to be used (default: 0)')
-parser.add_argument(
-    '--assay_type',
-    type=str,
-    default='B',
-    help="Assay type(s) to search for, comma-separated")
-parser.add_argument(
-    '--max_cores',
-    type=int,
-    default=10,
-    metavar='MAX_CORES',
-    help='Maximum number of CPU cores to use (default: 10)')
-parser.add_argument(
-    '--output_file',
-    type=str,
-    default='activity_data.csv',
-    help="Output file to save activity data")
-parser.add_argument(
-    '--smiles_input_file',
-    type=str,
-    help="Path to txt file containing ChEMBL IDs")
-parser.add_argument(
-    '--subsampling',
-    action='store_true',
-    help='Enable subsampling to limit total data points to 3000 with 1:1 positive-negative ratio')
-parser.add_argument(
-    '--max_total_samples',
-    type=int,
-    default=3000,
-    help='Maximum total number of samples when subsampling is enabled (default: 3000)')
-parser.add_argument(
-    '--similarity_threshold',
-    type=float,
-    default=50,
-    help='Similarity Percentage value')
-parser.add_argument(
-    '--negative_enrichment',
-    action='store_true',
-    help='Enable negative enrichment using similar proteins (requires similarity threshold)')
-parser.add_argument(
-    '--training_dir',
-    type=str,
-    default='training_files\\target_training_datasets',
-    help='Path to training datasets directory (default: training_files/target_training_datasets)')
-parser.add_argument(
-    '--max_concurrent', 
-    type=int, 
-    default=50, 
-    help="Maximum number of concurrent requests")
-parser.add_argument(
-    '--batch_size', 
-    type=int, 
-    default=10, 
-    help="Number of targets to process in each batch")
-parser.add_argument(
-    '--email',
-    type=str,
-    help='E-mail adress to access "https://www.ebi.ac.uk/Tools/services/rest/ncbiblast/run')
-
-if __name__ == "__main__":
-    args = parser.parse_args()
-    print(args)
-    # Create platform-independent path
-    target_training_dataset_path = Path(args.training_dir).resolve()
-    # Ensure directory exists
-    target_training_dataset_path.mkdir(parents=True, exist_ok=True)
-
-    start_time = time.time()
-
-    download_target(args)
-
-    end_time = time.time()
-
-    print(end_time - start_time , " duration.")
-
-    #print(type(args.moleculenet))
-    
-    
-    
-
-    create_final_randomized_training_val_test_sets(
-        target_training_dataset_path / args.target_chembl_id / args.output_file,
-        args.max_cores,
-        args.scaffold,
-        args.target_chembl_id,
-        target_training_dataset_path,
-        args.moleculenet,
-        args.pchembl_threshold,
-        args.subsampling,
-        args.max_total_samples,
-        args.similarity_threshold,
-        args.negative_enrichment,
-        args.email)
-    
-    train_validation_test_training(args.target_chembl_id, args.model, args.fc1, args.fc2, args.lr, args.bs,
-                                   args.dropout, args.epoch, args.en, args.cuda)
-
-
-    
-    
-    
-    
-    
-    
-=======
 import argparse
 from pathlib import Path
 from types import SimpleNamespace
@@ -203,49 +6,132 @@
 from chembl_downloading import download_target
 import wandb
 import yaml
+import time
 
 parser = argparse.ArgumentParser(description='DEEPScreen arguments')
-
-# Model and training parameters
-parser.add_argument('--target_chembl_id', type=str, default="CHEMBL4282", metavar='TID',
-                    help='Target ChEMBL ID')
-parser.add_argument('--model', type=str, default="CNNModel1", metavar='MN',
-                    help='model name (default: CNNModel1)')
-parser.add_argument('--with_scheduler', action='store_true',
-                    help='Use learning scheduler(default: False)')
-parser.add_argument('--muon', action='store_true',
-                    help='Use Muon Optimizer(default: False)')
-
-# Data processing options
-parser.add_argument('--scaffold', action='store_true',
-                    help='The boolean that controls if the dataset will be spilitted by using scaffold splitting')
-parser.add_argument('--en', type=str, default="deepscreen_scaffold_balanced", metavar='EN',
-                    help='the name of the experiment (default: my_experiment)')
-parser.add_argument('--cuda', type=int, default=0, metavar='CORE',
-                    help='The index of cuda core to be used (default: 0)')
-parser.add_argument('--pchembl_threshold', type=float, default=6, metavar='DPT',
-                    help='The threshold for the number of data points to be used (default: 6)')
-parser.add_argument('--moleculenet', action='store_true',
-                    help='The boolean that controls if the dataset comes from moleculenet dataset')
-parser.add_argument('--all_proteins', action='store_true',
-                    help="Download data for all protein targets in ChEMBL")
-parser.add_argument('--pchembl_threshold_for_download', type=int, default=0, metavar='DPT',
-                    help='The threshold for the number of data points to be used (default: 0)')
-parser.add_argument('--assay_type', type=str, default='B',
-                    help="Assay type(s) to search for, comma-separated")
-parser.add_argument('--max_cores', type=int, default=10, metavar='MAX_CORES',
-                    help='Maximum number of CPU cores to use (default: 10)')
-parser.add_argument('--output_file', type=str, default='activity_data.csv',
-                    help="Output file to save activity data")
-
-
+parser.add_argument(
+    '--target_chembl_id',
+    type=str,
+    default="CHEMBL4282",
+    metavar='TID',
+    help='Target ChEMBL ID')
+parser.add_argument(
+    '--model',
+    type=str,
+    default="CNNModel1",
+    metavar='MN',
+    help='model name (default: CNNModel1)')
+
+parser.add_argument(
+    '--scaffold',
+    action='store_true',  
+    help='The boolean that controls if the dataset will be spilitted by using scaffold splitting')
+
+parser.add_argument(
+    '--with_scheduler', 
+    action='store_true',
+    help='Use learning scheduler(default: False)')
+
+parser.add_argument(
+    '--muon', 
+    action='store_true',
+    help='Use Muon Optimizer(default: False)')
+parser.add_argument(
+    '--en',
+    type=str,
+    default="deepscreen_scaffold_balanced",
+    metavar='EN',
+    help='the name of the experiment (default: my_experiment)')
+parser.add_argument(
+    '--cuda',
+    type=int,
+    default=0,
+    metavar='CORE',
+    help='The index of cuda core to be used (default: 0)')
+parser.add_argument(
+    '--pchembl_threshold',
+    type=float,  #
+    default=5.8,   
+    metavar='DPT',
+    help='The threshold for the number of data points to be used (default: 6)')
+parser.add_argument(
+    '--moleculenet', 
+    action='store_true',  
+    help='The boolean that controls if the dataset comes from moleculenet dataset')
+parser.add_argument(
+    '--all_proteins',
+    action='store_true',
+    help="Download data for all protein targets in ChEMBL")
+parser.add_argument(
+    '--pchembl_threshold_for_download',
+    type=int,
+    default=0,
+    metavar='DPT',
+    help='The threshold for the number of data points to be used (default: 0)')
+parser.add_argument(
+    '--assay_type',
+    type=str,
+    default='B',
+    help="Assay type(s) to search for, comma-separated")
+parser.add_argument(
+    '--max_cores',
+    type=int,
+    default=10,
+    metavar='MAX_CORES',
+    help='Maximum number of CPU cores to use (default: 10)')
+parser.add_argument(
+    '--output_file',
+    type=str,
+    default='activity_data.csv',
+    help="Output file to save activity data")
 # Wandb & logging
-parser.add_argument('--project_name', type=str, default='DeepscreenRuns',
-                    help="Default project name for wandb runs (default: DeepscreenRuns)")
-parser.add_argument('--smiles_input_file', type=str,
-                    help="Path to txt file containing ChEMBL IDs")
-parser.add_argument('--training_dir', type=str, default='training_files/target_training_datasets',
-                    help='Path to training datasets directory (default: training_files/target_training_datasets)')
+parser.add_argument(
+    '--project_name', 
+    type=str, 
+    default='DeepscreenRuns', 
+    help="Default project name for wandb runs (default: DeepscreenRuns)")
+
+parser.add_argument(
+    '--smiles_input_file',
+    type=str,
+    help="Path to txt file containing ChEMBL IDs")
+parser.add_argument(
+    '--subsampling',
+    action='store_true',
+    help='Enable subsampling to limit total data points to 3000 with 1:1 positive-negative ratio')
+parser.add_argument(
+    '--max_total_samples',
+    type=int,
+    default=3000,
+    help='Maximum total number of samples when subsampling is enabled (default: 3000)')
+parser.add_argument(
+    '--similarity_threshold',
+    type=float,
+    default=50,
+    help='Similarity Percentage value')
+parser.add_argument(
+    '--negative_enrichment',
+    action='store_true',
+    help='Enable negative enrichment using similar proteins (requires similarity threshold)')
+parser.add_argument(
+    '--training_dir',
+    type=str,
+    default='training_files\\target_training_datasets',
+    help='Path to training datasets directory (default: training_files/target_training_datasets)')
+parser.add_argument(
+    '--max_concurrent', 
+    type=int, 
+    default=50, 
+    help="Maximum number of concurrent requests")
+parser.add_argument(
+    '--batch_size', 
+    type=int, 
+    default=10, 
+    help="Number of targets to process in each batch")
+parser.add_argument(
+    '--email',
+    type=str,
+    help='E-mail adress to access "https://www.ebi.ac.uk/Tools/services/rest/ncbiblast/run')
 parser.add_argument('--model_save', type=str, default="None",
                     help='Path to previous run if there exists one (default: None)')
 parser.add_argument('--run_id', type=str, default="None",
@@ -253,6 +139,7 @@
 parser.add_argument('--sweep', action='store_true',
                     help='Sweep mode on or off (default: False)')
 
+args = None
 args = None
 
 def sweep():
@@ -312,8 +199,12 @@
         args.target_chembl_id,
         target_training_dataset_path,
         args.moleculenet,
-        args.pchembl_threshold
-    )
+        args.pchembl_threshold,
+        args.subsampling,
+        args.max_total_samples,
+        args.similarity_threshold,
+        args.negative_enrichment,
+        args.email)
 
     
     if args.sweep:
@@ -356,7 +247,13 @@
         args.run_id,
         args.model_save,
         args.project_name,
-        args.sweep,scheduler=args.with_scheduler,
+        args.sweep,
+        args.subsampling,
+        args.max_total_samples,
+        args.similarity_threshold,
+        args.negative_enrichment,
+        args.email,
+        scheduler=args.with_scheduler,
         end_learning_rate_factor=float(params.end_learning_rate),
         use_muon = args.muon
         )
@@ -365,4 +262,6 @@
 
 if __name__ == "__main__":
     main()
->>>>>>> a7c1791d
+    
+    
+    