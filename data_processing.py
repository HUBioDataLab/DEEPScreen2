--- conflicted
+++ resolved
@@ -17,12 +17,8 @@
 import csv
 from torch.utils.data import Dataset, DataLoader, SubsetRandomSampler
 from chemprop.data import make_split_indices
-<<<<<<< HEAD
 from tdc.single_pred import ADME, Tox
-
-=======
 from tqdm import tqdm
->>>>>>> 0dcd71d2
 #####################################################
 random.seed(42)  # Very important for reproducibility
 #####################################################
@@ -146,16 +142,12 @@
     start_time = time.time()
 
     with ProcessPoolExecutor(max_workers=max_cores) as executor:
-<<<<<<< HEAD
-        results = list(executor.map(process_smiles, smiles_data_list,  repeat(augmentation_angle)))
-=======
         futures = [executor.submit(process_smiles, s) for s in smiles_data_list]
         
         results = []
         for f in tqdm(as_completed(futures), total=len(futures), desc="Processing SMILES"):
             results.append(f.result())
 
->>>>>>> 0dcd71d2
     end_time = time.time()
 
     print("result" , len(results))
@@ -677,7 +669,7 @@
         act_list, inact_list = act_inact_dict[tar]
 
 
-        if (negative_enrichment and not moleculenet and not tdc):
+        if (negative_enrichment and not dataset =!"moleculenet" and not dataset =!"tdc_adme" and not dataset =!"tdc_tox"):
 
             print("Before negative enrichment, length of the act and inact list")
             print("len act :" + str(len(act_list)))
@@ -695,14 +687,11 @@
         if subsampling:
             act_list, inact_list = apply_subsampling(act_list, inact_list, max_total_samples)
             print(f"After subsampling - len act: {len(act_list)}, len inact: {len(inact_list)}")
-            print("len act :" + str(len(act_list)))
-            print("len inact :" + str(len(inact_list)))
-
-<<<<<<< HEAD
+
         print("After subsampling, length of the act and inact list")
         print("len act :" + str(len(act_list)))
         print("len inact :" + str(len(inact_list)))
-        """
+        
 
         if not (dataset == "tdc_adme" or dataset == "tdc_tox"): # If the dataset is from TDC, then the splits are already provided and molecules should be put accordingly.
             random.shuffle(act_list)
@@ -722,25 +711,6 @@
             val_inact_comp_id_list = inact_list[inact_training_size:inact_training_size+inact_val_size]
             test_inact_comp_id_list = inact_list[inact_training_size+inact_val_size:]
         else:
-=======
-        
-        random.shuffle(act_list)
-        random.shuffle(inact_list)
-
-        act_training_validation_size = int(0.8 * len(act_list))
-        act_training_size = int(0.8 * act_training_validation_size)
-        act_val_size = act_training_validation_size - act_training_size
-        training_act_comp_id_list = act_list[:act_training_size]
-        val_act_comp_id_list = act_list[act_training_size:act_training_size+act_val_size]
-        test_act_comp_id_list = act_list[act_training_size+act_val_size:]
-
-        inact_training_validation_size = int(0.8 * len(inact_list))
-        inact_training_size = int(0.8 * inact_training_validation_size)
-        inact_val_size = inact_training_validation_size - inact_training_size
-        training_inact_comp_id_list = inact_list[:inact_training_size]
-        val_inact_comp_id_list = inact_list[inact_training_size:inact_training_size+inact_val_size]
-        test_inact_comp_id_list = inact_list[inact_training_size+inact_val_size:]
->>>>>>> 0dcd71d2
 
             training_act_comp_id_list = []
             val_act_comp_id_list = []
